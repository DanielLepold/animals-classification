<<<<<<< HEAD
# 🐾 Animal Image Classification with PyTorch

The goal of this project is to build a deep learning model that can classify images of animals into different categories.
The dataset containing images of 10 different animals (e.g., cat, dog, horse, etc.).

This project implements an image classification pipeline for animal images using PyTorch. It supports multiple model architectures (TinyVGG, ResNet18, VGG16) and includes training, evaluation, and model saving utilities.

## Project Structure

```aiignore
📁 src/
├── data_setup.py        # Contains logic to prepare DataLoaders
├── engine.py            # Training and evaluation loop functions
├── model_builder.py     # Functions to create and configure models
├── input/
│   ├── test/            # Input test data
│   └── train/           # Input train data
├── models/
│   └── your_model.pth   # Saved trained models
├── logs/
│   └── your_logs.pth    # Saved logs during running
├── main.py              # Main training script
├── predictions.py       # Visualization
├── utils.py             # Utility functions (e.g., saving models)
├── logger.py            # Logging configuration
└── model_types.py       # Enum class defining supported model architectures
README.md                # You're here!
```

## 🐾 Dataset

This project uses the [Animals10 dataset](https://www.kaggle.com/datasets/alessiocorrado99/animals10) from Kaggle.
The dataset contains 10 categories of animal images such as cat, dog, horse, sheep, elephant, butterfly, chicken, cow, spider, and squirrel.

You can download the dataset directly using:

```aiignore
kaggle datasets download -d alessiocorrado99/animals10 --unzip
```

## Supported Architectures

- 🟦 `TinyVGG`: A simple CNN architecture modeled after the [CNN Explainer](https://poloclub.github.io/cnn-explainer/)
- 🟥 `ResNet18`: Pretrained model from `torchvision.models`
- 🟩 `VGG16`: Pretrained model from `torchvision.models`

```aiignore

Each subfolder inside `train/` and `test/` represents a class label.

## Requirements

### Installation Instructions
To set up the project and install the necessary dependencies, follow these steps:

Create a virtual environment (optional but recommended):
```aiignore
python -m venv venv
```
Activate the virtual environment:
- For Windows:
```aiignore
.\venv\Scripts\activate
```
- For macOS/Linux:
```aiignore
source venv/bin/activate
```
**Install the dependencies:**
With your virtual environment activated, run the following command to install the dependencies from requirements.txt:
```aiignore
pip install -r requirements.txt
```
After installation, you can verify that the required packages are installed by running:
```aiignore
pip list
```

## Training

To train a model, use the `train_model()` function from `train.py`. Here's a sample usage:

```python
train_model(
    num_epochs=10,
    batch_size=32,
    hidden_units=128,
    learning_rate=0.001,
    model_name="animal_classifier_tinyvgg",
    model_type=ModelType.TINY_VGG,
    train_dir="path/to/train",
    test_dir="path/to/test"
)
```

## Logs

All training logs are stored using a file logger created with init_logger() in logger.py.

## Evaluation

Accuracy and loss are printed during training, and evaluation is performed after each epoch.

## Saving models

Trained models are automatically saved to the models/ directory with the name format: <model_name>.pth.



## Results

You can track training loss and accuracy in the logs or by extending the code with visualization tools like Matplotlib or TensorBoard.



## 📈 Future improvements

Add support for early stopping and learning rate scheduling
Add training visualization with TensorBoard or Matplotlib
Export to ONNX or TorchScript ""
=======
# animals-classification
>>>>>>> ba562a76
<|MERGE_RESOLUTION|>--- conflicted
+++ resolved
@@ -1,4 +1,3 @@
-<<<<<<< HEAD
 # 🐾 Animal Image Classification with PyTorch
 
 The goal of this project is to build a deep learning model that can classify images of animals into different categories.
@@ -81,7 +80,7 @@
 
 To train a model, use the `train_model()` function from `train.py`. Here's a sample usage:
 
-```python
+```aiignore
 train_model(
     num_epochs=10,
     batch_size=32,
@@ -118,7 +117,4 @@
 
 Add support for early stopping and learning rate scheduling
 Add training visualization with TensorBoard or Matplotlib
-Export to ONNX or TorchScript ""
-=======
-# animals-classification
->>>>>>> ba562a76
+Export to ONNX or TorchScript ""